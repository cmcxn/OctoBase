use super::{
    block_observer::BlockObserverConfig,
    plugins::{setup_plugin, PluginMap},
};
use jwst_codec::Awareness;
use serde::{ser::SerializeMap, Serialize, Serializer};
use std::sync::Mutex;
use std::{collections::HashMap, sync::Arc};
use tokio::sync::RwLock;
use yrs::{
    types::{map::MapEvent, ToJson},
    Doc, Map, MapRef, Subscription, Transact, TransactionMut, UpdateSubscription,
};
<<<<<<< HEAD
use yrs::{types::map::MapEvent, Doc, Map, StateVector, Subscription, Transaction, UpdateEvent};
=======
>>>>>>> dadae3a4

pub type MapSubscription = Subscription<Arc<dyn Fn(&TransactionMut, &MapEvent)>>;

pub struct Workspace {
    workspace_id: String,
    pub(super) awareness: Arc<RwLock<Awareness>>,
    pub(super) doc: Doc,
    // TODO: Unreasonable subscription mechanism, needs refactoring
    pub(super) sub: Arc<Mutex<HashMap<String, UpdateSubscription>>>,
    pub(crate) updated: MapRef,
    pub(crate) metadata: MapRef,
    /// We store plugins so that their ownership is tied to [Workspace].
    /// This enables us to properly manage lifetimes of observers which will subscribe
    /// into events that the [Workspace] experiences, like block updates.
    ///
    /// Public just for the crate as we experiment with the plugins interface.
    /// See [super::plugins].
    pub(super) plugins: PluginMap,
    pub(super) block_observer_config: Option<Arc<BlockObserverConfig>>,
}

unsafe impl Send for Workspace {}
unsafe impl Sync for Workspace {}

impl Workspace {
    pub fn new<S: AsRef<str>>(id: S) -> Self {
        let doc = Doc::new();
        Self::from_doc(doc, id)
    }

    pub fn from_doc<S: AsRef<str>>(doc: Doc, workspace_id: S) -> Workspace {
        let updated = doc.get_or_insert_map("space:updated");
        let metadata = doc.get_or_insert_map("space:meta");

        setup_plugin(Self {
            workspace_id: workspace_id.as_ref().to_string(),
            awareness: Arc::new(RwLock::new(Awareness::new(doc.client_id()))),
            doc,
            sub: Arc::default(),
            updated,
            metadata,
            plugins: Default::default(),
            block_observer_config: Some(Arc::new(BlockObserverConfig::new(
                workspace_id.as_ref().to_string(),
            ))),
        })
    }

    fn from_raw<S: AsRef<str>>(
        workspace_id: S,
        awareness: Arc<RwLock<Awareness>>,
        doc: Doc,
        sub: Arc<Mutex<HashMap<String, UpdateSubscription>>>,
        updated: MapRef,
        metadata: MapRef,
        plugins: PluginMap,
        block_observer_config: Option<Arc<BlockObserverConfig>>,
    ) -> Workspace {
        let block_observer_config = if block_observer_config.is_some() {
            block_observer_config
        } else {
            Some(Arc::new(BlockObserverConfig::new(
                workspace_id.as_ref().to_string(),
            )))
        };
        Self {
            workspace_id: workspace_id.as_ref().to_string(),
            awareness,
            doc,
            sub,
            updated,
            metadata,
            plugins,
            block_observer_config,
        }
    }

    pub fn is_empty(&self) -> bool {
        let doc = self.doc();
        let trx = doc.transact();
        self.updated.len(&trx) == 0
    }

    pub fn id(&self) -> String {
        self.workspace_id.clone()
    }

    pub fn client_id(&self) -> u64 {
        self.doc.client_id()
    }

    pub fn doc(&self) -> Doc {
        self.doc.clone()
    }

    pub fn state_vector(&self) -> StateVector {
        self.content.awareness.doc().transact().state_vector()
    }

    pub fn encode_state_as_update(&self, sv: &StateVector) -> Vec<u8> {
        self.content.awareness.doc().encode_state_as_update_v1(sv)
    }

    // The returned update is the difference between before apply and after apply.
    pub fn sync_apply_update(&mut self, updates: &[u8]) -> Result<Vec<u8>, Error> {
        self.content.sync_apply_update(updates)
    }
}

impl Serialize for Workspace {
    fn serialize<S>(&self, serializer: S) -> Result<S::Ok, S::Error>
    where
        S: Serializer,
    {
        let mut map = serializer.serialize_map(None)?;

        for space in self.with_trx(|t| t.spaces(|spaces| spaces.collect::<Vec<_>>())) {
            map.serialize_entry(&format!("space:{}", space.space_id()), &space)?;
        }

        let trx = self.doc.transact();
        map.serialize_entry("space:meta", &self.metadata.to_json(&trx))?;
        map.serialize_entry("space:updated", &self.updated.to_json(&trx))?;

        map.end()
    }
}

impl Clone for Workspace {
    fn clone(&self) -> Self {
        Self::from_raw(
            &self.workspace_id,
            self.awareness.clone(),
            self.doc.clone(),
            self.sub.clone(),
            self.updated.clone(),
            self.metadata.clone(),
            self.plugins.clone(),
            self.block_observer_config.clone(),
        )
    }
}

#[cfg(test)]
mod test {
    use super::{super::super::Block, *};
    use std::collections::HashSet;
    use std::thread::sleep;
    use std::time::Duration;
    use tracing::info;
    use yrs::{updates::decoder::Decode, Doc, Map, ReadTxn, StateVector, Update};

    #[test]
    fn doc_load_test() {
        let workspace = Workspace::new("test");
        workspace.with_trx(|mut t| {
            let space = t.get_space("test");

            let block = space.create(&mut t.trx, "test", "text").unwrap();

            block.set(&mut t.trx, "test", "test").unwrap();
        });

        let doc = workspace.doc();

        let new_doc = {
            let update = doc
                .transact()
                .encode_state_as_update_v1(&StateVector::default());
            let doc = Doc::default();
            {
                let mut trx = doc.transact_mut();
                match update.and_then(|update| Update::decode_v1(&update)) {
                    Ok(update) => trx.apply_update(update),
                    Err(err) => info!("failed to decode update: {:?}", err),
                }
                trx.commit();
            }
            doc
        };

        assert_json_diff::assert_json_eq!(
            doc.get_or_insert_map("space:meta").to_json(&doc.transact()),
            new_doc
                .get_or_insert_map("space:meta")
                .to_json(&doc.transact())
        );

        assert_json_diff::assert_json_eq!(
            doc.get_or_insert_map("space:updated")
                .to_json(&doc.transact()),
            new_doc
                .get_or_insert_map("space:updated")
                .to_json(&doc.transact())
        );
    }

    #[test]
    fn block_observe_callback_triggered_by_set() {
        let workspace = Workspace::new("test");
        workspace.set_callback(Arc::new(Box::new(|_workspace_id, mut block_ids| {
            block_ids.sort();
            assert_eq!(block_ids, vec!["block1".to_string(), "block2".to_string()])
        })));

        let (block1, block2) = workspace.with_trx(|mut t| {
            let space = t.get_space("test");
            let block1 = space.create(&mut t.trx, "block1", "text").unwrap();
            let block2 = space.create(&mut t.trx, "block2", "text").unwrap();
            (block1, block2)
        });

        workspace.with_trx(|mut trx| {
            block1.set(&mut trx.trx, "key1", "value1").unwrap();
            block1.set(&mut trx.trx, "key2", "value2").unwrap();
            block2.set(&mut trx.trx, "key1", "value1").unwrap();
            block2.set(&mut trx.trx, "key2", "value2").unwrap();
        });
        sleep(Duration::from_millis(300));
    }

    #[test]
    fn block_observe_callback_triggered_by_get() {
        let workspace = Workspace::new("test");
        workspace.set_callback(Arc::new(Box::new(|_workspace_id, block_ids| {
            assert_eq!(block_ids, vec!["block1".to_string()]);
        })));

        let block = workspace.with_trx(|mut t| {
            let space = t.get_space("blocks");
            let block = space.create(&mut t.trx, "block1", "text").unwrap();
            block
        });

        drop(block);

        let block = workspace.with_trx(|mut trx| {
            trx.get_blocks()
                .get(&trx.trx, "block1".to_string())
                .unwrap()
        });

        workspace.with_trx(|mut trx| {
            block.set(&mut trx.trx, "key1", "value1").unwrap();
        });

        sleep(Duration::from_millis(300));
    }

    #[test]
    fn manually_retrieve_modified_blocks() {
        let workspace = Workspace::new("test");
        assert_eq!(workspace.retrieve_modified_blocks(), None);
        workspace.set_tracking_block_changes(true);

        let (block1, block2) = workspace.with_trx(|mut t| {
            let space = t.get_space("test");
            let block1 = space.create(&mut t.trx, "block1", "text").unwrap();
            let block2 = space.create(&mut t.trx, "block2", "text").unwrap();
            (block1, block2)
        });

        let modified_blocks = workspace.retrieve_modified_blocks().unwrap();
        assert!(modified_blocks.is_empty());

        workspace.with_trx(|mut trx| {
            block1.set(&mut trx.trx, "key1", "value1").unwrap();
            block1.set(&mut trx.trx, "key2", "value2").unwrap();
            block2.set(&mut trx.trx, "key1", "value1").unwrap();
            block2.set(&mut trx.trx, "key2", "value2").unwrap();
        });

        sleep(Duration::from_millis(100));
        let modified_blocks = workspace.retrieve_modified_blocks().unwrap();

        let mut expected: HashSet<String> = HashSet::new();
        expected.insert("block1".to_string());
        expected.insert("block2".to_string());
        assert_eq!(modified_blocks, expected);

        let modified_blocks = workspace.retrieve_modified_blocks().unwrap();
        assert!(modified_blocks.is_empty());
    }

    #[test]
    fn workspace() {
        let workspace = Workspace::new("test");

        workspace.with_trx(|t| {
            assert_eq!(workspace.id(), "test");
            assert_eq!(workspace.updated.len(&t.trx), 0);
        });

        workspace.with_trx(|mut t| {
            let space = t.get_space("test");

            let block = space.create(&mut t.trx, "block", "text").unwrap();

            assert_eq!(space.blocks.len(&t.trx), 1);
            assert_eq!(workspace.updated.len(&t.trx), 1);
            assert_eq!(block.block_id(), "block");
            assert_eq!(block.flavour(&t.trx), "text");

            assert_eq!(
                space.get(&t.trx, "block").map(|b| b.block_id()),
                Some("block".to_owned())
            );

            assert!(space.exists(&t.trx, "block"));

            assert!(space.remove(&mut t.trx, "block"));

            assert_eq!(space.blocks.len(&t.trx), 0);
            assert_eq!(workspace.updated.len(&t.trx), 0);
            assert_eq!(space.get(&t.trx, "block"), None);
            assert!(!space.exists(&t.trx, "block"));
        });

        workspace.with_trx(|mut t| {
            let space = t.get_space("test");

            Block::new(&mut t.trx, &space, "test", "test", 1).unwrap();
            let vec = space.get_blocks_by_flavour(&t.trx, "test");
            assert_eq!(vec.len(), 1);
        });

        let doc = Doc::with_client_id(123);
        let workspace = Workspace::from_doc(doc, "test");
        assert_eq!(workspace.client_id(), 123);
    }

    #[test]
    fn workspace_struct() {
        use assert_json_diff::assert_json_include;

        let workspace = Workspace::new("workspace");

        workspace.with_trx(|mut t| {
            let space = t.get_space("space1");
            space.create(&mut t.trx, "block1", "text").unwrap();

            let space = t.get_space("space2");
            space.create(&mut t.trx, "block2", "text").unwrap();
        });

        assert_json_include!(
            actual: serde_json::to_value(&workspace).unwrap(),
            expected: serde_json::json!({
                "space:space1": {
                    "block1": {
                        "sys:children": [],
                        "sys:flavour": "text",
                    }
                },
                "space:space2": {
                    "block2": {
                        "sys:children": [],
                        "sys:flavour": "text",
                    }
                },
                "space:updated": {
                    "block1": [[]],
                    "block2": [[]],
                },
                "space:meta": {}
            })
        );
    }

    #[test]
    fn scan_doc() {
        let doc = Doc::new();
        let map = doc.get_or_insert_map("test");
        map.insert(&mut doc.transact_mut(), "test", "aaa").unwrap();

        let data = doc
            .transact()
            .encode_state_as_update_v1(&StateVector::default())
            .unwrap();

        let doc = Doc::new();
        doc.transact_mut()
            .apply_update(Update::decode_v1(&data).unwrap());

        assert_eq!(doc.transact().store().root_keys(), vec!["test"]);
    }

    #[test]
    fn test_same_ymap_id_same_source_merge() {
        let update = {
            let doc = Doc::new();
            let ws = Workspace::from_doc(doc, "test");
            ws.with_trx(|mut t| {
                let space = t.get_space("space");
                let _block = space.create(&mut t.trx, "test", "test1").unwrap();
            });

            ws.doc()
                .transact()
                .encode_state_as_update_v1(&StateVector::default())
                .unwrap()
        };
        let update1 = {
            let doc = Doc::new();
            doc.transact_mut()
                .apply_update(Update::decode_v1(&update).unwrap());
            let ws = Workspace::from_doc(doc, "test");
            ws.with_trx(|mut t| {
                let space = t.get_space("space");
                let new_block = space.create(&mut t.trx, "test1", "test1").unwrap();
                let block = space.get(&mut t.trx, "test").unwrap();
                block.insert_children_at(&mut t.trx, &new_block, 0).unwrap();
            });

            ws.doc()
                .transact()
                .encode_state_as_update_v1(&StateVector::default())
                .unwrap()
        };
        let update2 = {
            let doc = Doc::new();
            doc.transact_mut()
                .apply_update(Update::decode_v1(&update).unwrap());
            let ws = Workspace::from_doc(doc, "test");
            ws.with_trx(|mut t| {
                let space = t.get_space("space");
                let new_block = space.create(&mut t.trx, "test2", "test2").unwrap();
                let block = space.get(&mut t.trx, "test").unwrap();
                block.insert_children_at(&mut t.trx, &new_block, 0).unwrap();
            });

            ws.doc()
                .transact()
                .encode_state_as_update_v1(&StateVector::default())
                .unwrap()
        };

        {
            let doc = Doc::new();
            doc.transact_mut()
                .apply_update(Update::decode_v1(&update1).unwrap());
            doc.transact_mut()
                .apply_update(Update::decode_v1(&update2).unwrap());

            let ws = Workspace::from_doc(doc, "test");
            let block = ws.with_trx(|mut t| {
                let space = t.get_space("space");
                space.get(&t.trx, "test").unwrap()
            });
            println!("{:?}", serde_json::to_string_pretty(&block).unwrap());

            ws.with_trx(|mut t| {
                let space = t.get_space("space");
                let block = space.get(&t.trx, "test").unwrap();
                let mut children = block.children(&t.trx);
                children.sort();
                assert_eq!(children, vec!["test1".to_owned(), "test2".to_owned()]);
            });
        }
        {
            let merged_update = yrs::merge_updates_v1(&[&update1, &update2]).unwrap();
            let doc = Doc::new();
            doc.transact_mut()
                .apply_update(Update::decode_v1(&merged_update).unwrap());

            let ws = Workspace::from_doc(doc, "test");
            let block = ws.with_trx(|mut t| {
                let space = t.get_space("space");
                space.get(&t.trx, "test").unwrap()
            });
            println!("{:?}", serde_json::to_string_pretty(&block).unwrap());

            ws.with_trx(|mut t| {
                let space = t.get_space("space");
                let block = space.get(&t.trx, "test").unwrap();
                let mut children = block.children(&t.trx);
                children.sort();
                assert_eq!(children, vec!["test1".to_owned(), "test2".to_owned()]);
                // assert_eq!(block.get(&t.trx, "test1").unwrap().to_string(), "test1");
                // assert_eq!(block.get(&t.trx, "test2").unwrap().to_string(), "test2");
            });
        }
    }

    #[test]
    fn test_same_ymap_id_different_source_merge() {
        let update = {
            let doc = Doc::new();
            let ws = Workspace::from_doc(doc, "test");
            ws.with_trx(|mut t| {
                t.get_space("space");
            });

            ws.doc()
                .transact()
                .encode_state_as_update_v1(&StateVector::default())
                .unwrap()
        };
        let update1 = {
            let doc = Doc::new();
            doc.transact_mut()
                .apply_update(Update::decode_v1(&update).unwrap());
            let ws = Workspace::from_doc(doc, "test");
            ws.with_trx(|mut t| {
                let space = t.get_space("space");
                let new_block = space.create(&mut t.trx, "test1", "test1").unwrap();
                let block = space.create(&mut t.trx, "test", "test1").unwrap();
                block.insert_children_at(&mut t.trx, &new_block, 0).unwrap();
            });

            ws.doc()
                .transact()
                .encode_state_as_update_v1(&StateVector::default())
                .unwrap()
        };
        let update2 = {
            let doc = Doc::new();
            doc.transact_mut()
                .apply_update(Update::decode_v1(&update).unwrap());
            let ws = Workspace::from_doc(doc, "test");
            ws.with_trx(|mut t| {
                let space = t.get_space("space");
                let new_block = space.create(&mut t.trx, "test2", "test2").unwrap();
                let block = space.create(&mut t.trx, "test", "test1").unwrap();
                block.insert_children_at(&mut t.trx, &new_block, 0).unwrap();
            });

            ws.doc()
                .transact()
                .encode_state_as_update_v1(&StateVector::default())
                .unwrap()
        };

        {
            let doc = Doc::new();
            doc.transact_mut()
                .apply_update(Update::decode_v1(&update1).unwrap());
            doc.transact_mut()
                .apply_update(Update::decode_v1(&update2).unwrap());

            let ws = Workspace::from_doc(doc, "test");
            let block = ws.with_trx(|mut t| {
                let space = t.get_space("space");
                space.get(&t.trx, "test").unwrap()
            });
            println!("{:?}", serde_json::to_string_pretty(&block).unwrap());

            ws.with_trx(|mut t| {
                let space = t.get_space("space");
                let block = space.get(&t.trx, "test").unwrap();
                let mut children = block.children(&t.trx);
                children.sort();
                assert_ne!(children, vec!["test1".to_owned(), "test2".to_owned()]);
            });
        }
        {
            let merged_update = yrs::merge_updates_v1(&[&update1, &update2]).unwrap();
            let doc = Doc::new();
            doc.transact_mut()
                .apply_update(Update::decode_v1(&merged_update).unwrap());

            let ws = Workspace::from_doc(doc, "test");
            let block = ws.with_trx(|mut t| {
                let space = t.get_space("space");
                space.get(&t.trx, "test").unwrap()
            });
            println!("{:?}", serde_json::to_string_pretty(&block).unwrap());

            ws.with_trx(|mut t| {
                let space = t.get_space("space");
                let block = space.get(&t.trx, "test").unwrap();
                let mut children = block.children(&t.trx);
                children.sort();
                assert_ne!(children, vec!["test1".to_owned(), "test2".to_owned()]);
                // assert_eq!(block.get(&t.trx, "test1").unwrap().to_string(), "test1");
                // assert_eq!(block.get(&t.trx, "test2").unwrap().to_string(), "test2");
            });
        }
    }
}<|MERGE_RESOLUTION|>--- conflicted
+++ resolved
@@ -11,10 +11,6 @@
     types::{map::MapEvent, ToJson},
     Doc, Map, MapRef, Subscription, Transact, TransactionMut, UpdateSubscription,
 };
-<<<<<<< HEAD
-use yrs::{types::map::MapEvent, Doc, Map, StateVector, Subscription, Transaction, UpdateEvent};
-=======
->>>>>>> dadae3a4
 
 pub type MapSubscription = Subscription<Arc<dyn Fn(&TransactionMut, &MapEvent)>>;
 
