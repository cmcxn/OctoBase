--- conflicted
+++ resolved
@@ -1,28 +1,3 @@
 pub use jwst_logger::{debug, error, info, warn};
-<<<<<<< HEAD
-pub use serde::{Deserialize, Serialize};
-pub use uuid::Uuid;
-
-pub async fn init_workspace<'a>(
-    context: &'a Context,
-    workspace: &str,
-) -> Result<RefMut<'a, String, Arc<Mutex<Workspace>>>, anyhow::Error> {
-    match context.workspace.entry(workspace.to_owned()) {
-        Entry::Vacant(entry) => {
-            let doc = context.docs.create_doc(workspace).await?;
-
-            let workspace = Arc::new(Mutex::new(Workspace::from_doc(doc, workspace)));
-            context
-                .collaboration
-                .add_workspace(workspace.clone())
-                .await?;
-
-            Ok(entry.insert(workspace))
-        }
-        Entry::Occupied(o) => Ok(o.into_ref()),
-    }
-}
-=======
 pub use nanoid::nanoid;
-pub use serde::{Deserialize, Serialize};
->>>>>>> dadae3a4
+pub use serde::{Deserialize, Serialize};