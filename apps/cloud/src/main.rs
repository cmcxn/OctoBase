use axum::{Extension, Router, Server};
use jwst_logger::{error, info, init_logger};
use std::{net::SocketAddr, sync::Arc};

mod api;
mod context;
<<<<<<< HEAD
mod error_info;
=======
mod files;
>>>>>>> b3bcf017
mod layer;
mod login;
mod utils;

#[tokio::main]
async fn main() {
    init_logger();

    let context = Arc::new(context::Context::new().await);

    let app = files::static_files(
        Router::new()
            .nest(
                "/api",
                api::make_rest_route(context.clone()).nest("/sync", api::make_ws_route()),
            )
            .layer(Extension(context.clone())),
    );

    let addr = SocketAddr::from(([0, 0, 0, 0], 3000));
    info!("listening on {}", addr);

    if let Err(e) = Server::bind(&addr)
        .serve(app.into_make_service())
        .with_graceful_shutdown(utils::shutdown_signal())
        .await
    {
        error!("Server shutdown due to error: {}", e);
    }

    context.db.db.close().await;

    info!("Server shutdown complete");
}<|MERGE_RESOLUTION|>--- conflicted
+++ resolved
@@ -4,11 +4,8 @@
 
 mod api;
 mod context;
-<<<<<<< HEAD
 mod error_info;
-=======
 mod files;
->>>>>>> b3bcf017
 mod layer;
 mod login;
 mod utils;
