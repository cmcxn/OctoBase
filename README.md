--- conflicted
+++ resolved
@@ -29,11 +29,7 @@
 
 OctoBase can be used either as a stand-alone server database, or directly included in your application as an embedded database and remain fully functional.
 
-<<<<<<< HEAD
 ## Project status
-=======
-Open [RoadMap](https://t.me/blocksuite), know to the future of OctoBase
->>>>>>> ec012c42
 
 **The OctoBase project is currently under heavy development, and none of the components are available for production. Major changes may occur at any time before the version reaches 1.0.**
 
